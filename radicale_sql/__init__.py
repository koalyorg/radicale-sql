#!/usr/bin/env python3
# -*- coding: utf-8 -*-

import os
import binascii
import datetime
import zoneinfo
import uuid
import string
import itertools
import json
from hashlib import sha256
from typing import Optional, Union, Tuple, Iterable, Iterator, Mapping, Callable, ContextManager, Set
import radicale.types
from radicale.storage import BaseStorage, BaseCollection
from radicale.log import logger
from radicale import item as radicale_item
import sqlalchemy as sa
from sqlalchemy.exc import IntegrityError
import xml.etree.ElementTree as ET

from . import db

PLUGIN_CONFIG_SCHEMA = {
    'storage': {
        'db_url': {
            'value': '',
            'type': str,
        },
    },
}


class Item(radicale_item.Item):

    def __init__(self, *args, last_modified: Optional[Union[str, datetime.datetime]] = None, **kwargs):
        if last_modified is not None and isinstance(last_modified, datetime.datetime):
            last_modified = last_modified.astimezone(tz=zoneinfo.ZoneInfo('GMT')).strftime('%a, %d %b %Y %H:%M:%S GMT')
        super().__init__(*args, last_modified=last_modified, **kwargs)


class Collection(BaseCollection):

    def __init__(self, storage: "Storage", id: uuid.UUID, path: str):
        self._storage = storage
        self._id = id
        self._path = path

    def __repr__(self) -> str:
        return f'Collection(id={self._id}, path={self._path})'

    @property
    def path(self) -> str:
        return self._path

    def _row_to_item(self, row) -> "radicale_item.Item":
        return Item(
            collection=self,
            href=row.name,
            last_modified=row.modified,
            text=row.data.decode(),
        )

    def _get_multi(self, hrefs: Iterable[str], *, connection) -> Iterable[Tuple[str, Optional["radicale_item.Item"]]]:
        item_table = self._storage._meta.tables['item']
        hrefs_ = list(hrefs)
        # hrefs_ = [(x,) for x in hrefs]
        if not hrefs_:
            return []
        select_stmt = sa.select(
            item_table.c,
        ).select_from(
            item_table,
        ).where(
            sa.and_(
                item_table.c.collection_id == self._id,
                item_table.c.name.in_(hrefs_)
            ),
        )
        l = []
        for row in connection.execute(select_stmt):
            l += [(row.name, self._row_to_item(row))]
        hrefs_set = set(hrefs_)
        hrefs_set_have = set([x[0] for x in l])
        l += [(x, None) for x in (hrefs_set - hrefs_set_have)]
        return l

    def get_multi(self, hrefs: Iterable[str]) -> Iterable[Tuple[str, Optional["radicale_item.Item"]]]:
        with self._storage._engine.begin() as c:
            return self._get_multi(hrefs=hrefs, connection=c)

    def _get_all(self, *, connection) -> Iterator["radicale_item.Item"]:
        item_table = self._storage._meta.tables['item']
        select_stmt = sa.select(
            item_table.c,
        ).select_from(
            item_table,
        ).where(
            item_table.c.collection_id == self._id,
        )
        for row in connection.execute(select_stmt):
            yield self._row_to_item(row)

    def _get_contains(self, text) -> Iterator["radicale_item.Item"]:
        with self._storage._engine.begin() as c:
            item_table = self._storage._meta.tables['item']
            select_stmt = sa.select(
                item_table.c,
            ).select_from(
                item_table,
            ).where(
                item_table.c.collection_id == self._id,
            ).where(
                item_table.c.data.contains(text.encode('utf-8')),
            )
            for row in c.execute(select_stmt):
                yield self._row_to_item(row)

    def get_all(self) -> Iterator["radicale_item.Item"]:
        with self._storage._engine.begin() as c:
            for i in self._get_all(connection=c):
                yield i

    def _upload(self, href: str, item: "radicale_item.Item", *, connection) -> "radicale_item.Item":
        item_table = self._storage._meta.tables['item']

        item_serialized = item.serialize().encode()
        select_stmt = sa.select(
            item_table.c,
        ).select_from(
            item_table,
        ).where(
            sa.and_(
                item_table.c.collection_id == self._id,
                item_table.c.name == href,
            ),
        )
        insert_stmt = sa.insert(
            item_table,
        ).values(
            collection_id=self._id,
            name=href,
            data=item_serialized,
        )
        update_stmt = sa.update(
            item_table,
        ).values(
            data=item_serialized,
        ).where(
            sa.and_(
                item_table.c.collection_id == self._id,
                item_table.c.name == href,
            ),
        )
        if connection.execute(select_stmt).one_or_none() is None:
            connection.execute(insert_stmt)
            self._storage._collection_updated(self._id, connection=connection)
        else:
            connection.execute(update_stmt)
            self._storage._item_updated(self._id, href, connection=connection)
        self._update_history_etag(href, item, connection=connection)
        res = list(self._get_multi([href], connection=connection))[0][1]
        assert res is not None
        return res, None

    def upload(self, href: str, item: "radicale_item.Item") -> "radicale_item.Item":
        with self._storage._engine.begin() as c:
            return self._upload(href, item, connection=c)

    def _delete(self, *, connection, href: Optional[str] = None) -> None:
        collection_table = self._storage._meta.tables['collection']
        item_table = self._storage._meta.tables['item']
        if href is None:
            delete_stmt = sa.delete(
                collection_table,
            ).where(
                collection_table.c.id == self._id,
            )
        else:
            delete_stmt = sa.delete(
                item_table,
            ).where(
                sa.and_(
                    item_table.c.collection_id == self._id,
                    item_table.c.name == href,
                ),
            )
            self._storage._item_updated(self._id, href, connection=connection)
        connection.execute(delete_stmt)

    def delete(self, href: Optional[str] = None) -> None:
        with self._storage._engine.begin() as c:
            return self._delete(connection=c, href=href)

    def _get_meta(self, *, connection, key: Optional[str] = None) -> Union[Mapping[str, str], Optional[str]]:
        collection_metadata = self._storage._meta.tables['collection_metadata']
        select_meta = sa.select(
            collection_metadata.c.key,
            collection_metadata.c.value,
        ).select_from(
            collection_metadata,
        ).where(
            collection_metadata.c.collection_id == self._id,
        )
        if key is not None:
            select_meta = select_meta.where(
                collection_metadata.c.key == key,
            )
        metadata = {}
        for row in connection.execute(select_meta):
            metadata[row.key] = row.value
        if key is not None:
            return metadata.get(key)
        return metadata

    def get_meta(self, key: Optional[str] = None) -> Union[Mapping[str, str], Optional[str]]:
        with self._storage._engine.begin() as c:
            return self._get_meta(connection=c, key=key)

    def _set_meta(self, props: Mapping[str, str], *, connection) -> None:
        collection_metadata = self._storage._meta.tables['collection_metadata']
        delete_stmt = sa.delete(
            collection_metadata,
        ).where(
            collection_metadata.c.collection_id == self._id,
        )
        insert_stmt = sa.insert(
            collection_metadata,
        ).values([dict(collection_id=self._id, key=k, value=v) for k, v in props.items()])
        connection.execute(delete_stmt)
        connection.execute(insert_stmt)
        self._storage._collection_updated(self._id, connection=connection)

    def set_meta(self, props: Mapping[str, str]) -> None:
        with self._storage._engine.begin() as c:
            return self._set_meta(props, connection=c)

    def _last_modified(self, *, connection) -> str:
        collection = self._storage._meta.tables['collection']
        select_stmt = sa.select(
            collection.c.modified,
        ).select_from(
            collection,
        ).where(
            collection.c.id == self._id,
        )
        c = connection.execute(select_stmt).one()
        return c.modified.strftime('%a, %d %b %Y %H:%M:%S GMT')

    @property
    def last_modified(self):
        with self._storage._engine.begin() as c:
            return self._last_modified(connection=c)

    def _update_history_etag(self, href: str, item: Optional["radicale_item.Item"], *, connection) -> str:
        item_history_table = self._storage._meta.tables['item_history']
        select_etag_stmt = sa.select(
            item_history_table.c,
        ).select_from(
            item_history_table,
        ).where(
            sa.and_(
                item_history_table.c.collection_id == self._id,
                item_history_table.c.name == href,
            ),
        )
        exists: bool
        item_history = connection.execute(select_etag_stmt).one_or_none()
        if item_history is not None:
            exists = True
            cache_etag = item_history.etag
            history_etag = item_history.history_etag
        else:
            exists = False
            cache_etag = ''
            history_etag = binascii.hexlify(os.urandom(16)).decode('ascii')
        etag = item.etag if item else ''
        if etag != cache_etag:
            history_etag = radicale_item.get_etag(history_etag + '/' + etag).strip('\"')
            if exists:
                upsert = sa.update(
                    item_history_table,
                ).values(
                    etag=etag,
                    history_etag=history_etag,
                ).where(
                    sa.and_(
                        item_history_table.c.collection_id == self._id,
                        item_history_table.c.name == href,
                    ),
                )
            else:
                upsert = sa.insert(
                    item_history_table,
                ).values(
                    collection_id=self._id,
                    name=href,
                    etag=etag,
                    history_etag=history_etag,
                )
            connection.execute(upsert)
        return history_etag

    def _get_deleted_history_refs(self, *, connection):
        item_table = self._storage._meta.tables['item']
        item_history_table = self._storage._meta.tables['item_history']
        select_stmt = sa.select(
            item_history_table.c.name,
        ).select_from(
            item_history_table.join(
                item_table,
                sa.and_(
                    item_history_table.c.collection_id == item_table.c.collection_id,
                    item_history_table.c.name == item_table.c.name,
                ),
                isouter=True,
            ),
        ).where(
            sa.and_(
                item_history_table.c.collection_id == self._id,
                item_table.c.id == None,
            ),
        )
        for row in connection.execute(select_stmt):
            yield row.name

    def _delete_history_refs(self, *, connection):
        item_history_table = self._storage._meta.tables['item_history']
        delete_stmt = sa.delete(
            item_history_table,
        ).where(
            sa.and_(
                item_history_table.c.href.in_(list(self._get_deleted_history_refs(connection=connection))),
                item_history_table.c.collection_id == self._id,
                item_history_table.c.modified < (datetime.datetime.now() - datetime.timedelta(
                    seconds=self._storage.configuration.get('storage', 'max_sync_token_age')))
            ),
        )
        connection.execute(delete_stmt)

    def _sync(self, *, connection, old_token: str = '') -> Tuple[str, Iterable[str]]:
        # Parts of this method have been taken from
        # https://github.com/Kozea/Radicale/blob/6a56a6026f6ec463d6eb77da29e03c48c0c736c6/radicale/storage/multifilesystem/sync.py
        _prefix = 'http://radicale.org/ns/sync/'
        collection_state_table = self._storage._meta.tables['collection_state']

        def check_token_name(token_name: str) -> bool:
            if len(token_name) != 64:
                return False
            for c in token_name:
                if c not in string.hexdigits.lower():
                    return False
            return True

        old_token_name = ''
        if old_token:
            if not old_token.startswith(_prefix):
                raise ValueError(f'Malformed token: {old_token}')
            old_token_name = old_token[len(_prefix):]
            if not check_token_name(old_token_name):
                raise ValueError(f'Malformed token: {old_token}')

        # compute new state
        state = {}
        token_name_hash = sha256()
        for href, item in itertools.chain(
                ((item.href, item) for item in self._get_all(connection=connection)),
                ((href, None) for href in self._get_deleted_history_refs(connection=connection))
        ):
            assert isinstance(href, str)
            if href in state:
                # we don't want to overwrite states
                # this could happen with another storage collection
                # which doesn't store the items itself, but 
                # derives them from another one
                continue
            history_etag = self._update_history_etag(href, item, connection=connection)
            state[href] = history_etag
            token_name_hash.update((href + '/' + history_etag).encode())
        token_name = token_name_hash.hexdigest()
        token = _prefix + token_name

        # if new state hasn't changed: dont send any updates
        if token_name == old_token_name:
            return token, ()

        # load old state
        old_state = {}
        if old_token_name:
            select_stmt = sa.select(
                collection_state_table.c,
            ).select_from(
                collection_state_table,
            ).where(
                sa.and_(
                    collection_state_table.c.collection_id == self._id,
                    collection_state_table.c.name == old_token_name,
                ),
            )
            state_row = connection.execute(select_stmt).one_or_none()
            old_state = json.loads(state_row.state.decode()) if state_row is not None else {}

        # store new state
        select_new_state = sa.select(
            collection_state_table.c,
        ).select_from(
            collection_state_table,
        ).where(
            collection_state_table.c.collection_id == self._id,
            collection_state_table.c.name == token_name,
        )
        if connection.execute(select_new_state).one_or_none() is None:
            try:
                insert_stmt = sa.insert(
                    collection_state_table,
                ).values(
                    collection_id=self._id,
                    name=token_name,
                    state=json.dumps(state).encode(),
                )

                connection.execute(insert_stmt)
            except IntegrityError as e:
                pass

        changes = []
        for href, history_etag in state.items():
            if history_etag != old_state.get(href):
                changes += [href]
        for href, history_etag in old_state.items():
            if href not in state:
                changes += [href]

        return token, changes

    def sync(self, old_token: str = '') -> Tuple[str, Iterable[str]]:
        with self._storage._engine.begin() as c:
            return self._sync(connection=c, old_token=old_token)

    def get_filtered(self, filters: Iterable[ET.Element]
                     ) -> Iterable[Tuple["radicale_item.Item", bool]]:
        if (len(filters) == 1 and len(filters[0]) == 1 and len(filters[0][0]) == 1\
                and "text-match" in filters[0][0][0].tag
                and filters[0][0][0].get('match-type') in ["contains", "equals"]):
            for item in self._get_contains(filters[0][0][0].text):
                yield item, False
        else:
            yield from super().get_filtered(filters)

    def has_uid(self, uid: str) -> bool:
        items = self._get_contains(uid)
        for item in items:
            if item.uid == uid:
                return True
        return False


def create_collection(*args, **kwargs) -> Collection:
    c = Collection
    return c(*args, **kwargs)


class Storage(BaseStorage):

    def __init__(self, configuration: "radicale.config.Configuration"):
        super().__init__(configuration)
        self._meta = db.create_meta()
        self._engine, self._root_collection = db.create(self.configuration.get('storage', 'url'), self._meta)

    def _split_path(self, path: str):
        path_parts = path.split('/')
        if path_parts[0] == '':
            path_parts = path_parts[1:]
        if path_parts[-1] == '':
            path_parts = path_parts[:-1]
        return path_parts

    def _get_collection(self, id, *, connection) -> "BaseCollection":
        collection_table = self._meta.tables['collection']
        select_stmt = sa.select(
            collection_table.c,
        ).where(
            collection_table.c.id == id,
        )
        row = connection.execute(select_stmt).one()
        # TODO: path
        return create_collection(self, id, '')

    def _collection_updated(self, collection_id, *, connection):
        collection_table = self._meta.tables['collection']
        connection.execute(sa.update(
            collection_table,
        ).values(
            modified=datetime.datetime.now(),
        ).where(
            collection_table.c.id == collection_id,
        ))

    def _item_updated(self, collection_id: uuid.UUID, href: str, *, connection):
        item_table = self._meta.tables['item']
        item_row = connection.execute(sa.update(
            item_table,
        ).values(
            modified=datetime.datetime.now(),
        ).where(
            sa.and_(
                item_table.c.collection_id == collection_id,
                item_table.c.name == href,
            ),
        ))
        self._collection_updated(collection_id, connection=connection)

    def _discover(self, path: str, *, connection, depth: str = "0") -> Iterable["radicale.types.CollectionOrItem"]:
        if path == '/':
            return [create_collection(self, self._root_collection.id, '')]
        path_parts = self._split_path(path)

        collection_table = self._meta.tables['collection']
        item_table = self._meta.tables['item']

        select_collection_or_item = sa.select(
            collection_table.c.id,
            collection_table.c.parent_id.label('parent_id'),
            collection_table.c.modified,
            collection_table.c.name,
            sa.literal(None, sa.LargeBinary()).label('data'),
            sa.literal('collection', sa.String(16)).label('type_'),
        ).union_all(sa.select(
            item_table.c.id,
            item_table.c.collection_id.label('parent_id'),
            item_table.c.modified,
            item_table.c.name,
            item_table.c.data,
            sa.literal('item', sa.String(16)).label('type_'),
        ).select_from(
            item_table
        ))

        i = 0
        select_from = select_collection_or_item.alias('data')
        aliases = [select_from]
        for path in path_parts[::-1]:
            aliases += [select_collection_or_item.alias(f't{i}')]
            i += 1
            select_from = select_from.join(
                aliases[-1],
                sa.and_(
                    aliases[-2].c.parent_id == aliases[-1].c.id,
                    aliases[-2].c.name == path,
                ),
            )
        select_stmt = sa.select(
            aliases[0].c,
        ).select_from(
            select_from
        ).where(
            aliases[-1].c.parent_id == None,
        )

        l = []
        self_collection = connection.execute(select_stmt).one_or_none()
        if self_collection is None:
            # None found
            return []
        if self_collection.type_ != 'collection':
            # Item found
            return [Item(
                collection=self._get_collection(self_collection.parent_id, connection=connection),
                href=self_collection.name,
                last_modified=self_collection.modified,
                text=self_collection.data.decode(),
            )]

        # collection found
        self_collection = create_collection(self, self_collection.id, '/'.join(path_parts))
        l += [self_collection]
        # collection should list contents
        if depth != "0":
            sub_stmt_select_from = select_collection_or_item.alias()
            select_sub_stmt = sa.select(
                sub_stmt_select_from.c,
            ).select_from(
                sub_stmt_select_from,
            ).where(
                sa.and_(
                    sub_stmt_select_from.c.parent_id == self_collection._id,
                    sub_stmt_select_from.c.type_ == 'collection',
                ),
            )
            for row in connection.execute(select_sub_stmt):
                path = '/'.join(path_parts)
                path += '/'
                path += row.name
                l += [create_collection(self, row.id, path)]
            l += list(self_collection._get_all(connection=connection))
        return l

    def discover(
            self, path: str, depth: str = "0",
            child_context_manager: Optional[
            Callable[[str, Optional[str]], ContextManager[None]]] = None,
            user_groups: Set[str] = set([])) -> Iterable["radicale.types.CollectionOrItem"]:
        with self._engine.begin() as c:
            return self._discover(path, connection=c, depth=depth)

    def _move(self, item: "radicale_item.Item", to_collection: "BaseCollection", to_href: str, *, connection) -> None:
        assert isinstance(item.collection, Collection)
        assert isinstance(to_collection, Collection)
        src_collection_id = item.collection._id
        dst_collection_id = to_collection._id
        item_table = self._meta.tables['item']

        delete_stmt = sa.delete(
            item_table,
        ).where(
            sa.and_(
                item_table.c.collection_id == dst_collection_id,
                item_table.c.name == to_href,
            )
        )
        update_stmt = sa.update(
            item_table,
        ).values(
            collection_id=dst_collection_id,
            name=to_href,
        ).where(
            sa.and_(
                item_table.c.collection_id == src_collection_id,
                item_table.c.name == item.href,
            )
        )
        connection.execute(delete_stmt)
        connection.execute(update_stmt)
        self._collection_updated(src_collection_id, connection=connection)
        self._collection_updated(dst_collection_id, connection=connection)
        to_collection._update_history_etag(to_href, item, connection=connection)
        assert item.href is not None
        item.collection._update_history_etag(item.href, None, connection=connection)

    def move(self, item: "radicale_item.Item", to_collection: "BaseCollection", to_href: str) -> None:
        with self._engine.begin() as c:
            return self._move(item, to_collection, to_href, connection=c)

    def _create_collection(
            self,
            href: str,
            *,
            connection,
            items: Optional[Iterable["radicale_item.Item"]] = None,
            props: Optional[Mapping[str, str]] = None,
    ) -> "BaseCollection":
        logger.debug('create_collection: %s, %s, %s', href, items, props)
        path = self._split_path(href)
        parent_id = self._root_collection.id
        collection_table = self._meta.tables['collection']
        collection_metadata_table = self._meta.tables['collection_metadata']
        item_table = self._meta.tables['item']

        for p in path:
            select_stmt = sa.select(
                collection_table.c,
            ).select_from(
                collection_table,
            ).where(
                sa.and_(
                    collection_table.c.parent_id == parent_id,
                    collection_table.c.name == p,
                ),
            )
            c = connection.execute(select_stmt).one_or_none()
            if c is None:
                insert_stmt = sa.insert(
                    collection_table,
                ).values(
                    parent_id=parent_id,
                    name=p,
                ).returning(
                    collection_table.c,
                )
                c = connection.execute(insert_stmt).one()
            parent_id = c.id
        if items is not None or props is not None:
            # drop all subcollections and items
            delete_collections_stmt = sa.delete(
                collection_table,
            ).where(
                collection_table.c.parent_id == parent_id,
            )
            delete_meta_stmt = sa.delete(
                collection_metadata_table,
            ).where(
                collection_metadata_table.c.collection_id == parent_id,
            )
            delete_items_stmt = sa.delete(
                item_table,
            ).where(
                item_table.c.collection_id == parent_id,
            )
            connection.execute(delete_collections_stmt)
            connection.execute(delete_meta_stmt)
            connection.execute(delete_items_stmt)
        if props is not None:
            insert_stmt = sa.insert(
                collection_metadata_table,
            ).values([dict(collection_id=parent_id, key=k, value=v) for k, v in props.items()])
            connection.execute(insert_stmt)
        c = Collection(self, parent_id, '/'.join(path))
        if props is not None and 'tag' in props and items is not None:
            suffix = '.bin'
            if props['tag'] == 'VADDRESSBOOK':
                suffix = '.vcf'
            elif props['tag'] == 'VCALENDAR':
                suffix = '.ics'
            for i in items:
                c._upload(i.uid + suffix, i, connection=connection)
        return c

    def create_collection(
            self,
            href: str,
            items: Optional[Iterable["radicale_item.Item"]] = None,
            props: Optional[Mapping[str, str]] = None,
    ) -> "BaseCollection":
        with self._engine.begin() as c:
            return self._create_collection(href, connection=c, items=items, props=props)

    @radicale.types.contextmanager
<<<<<<< HEAD
    def acquire_lock(self, mod: str, user: str = "", path: str = "") -> Iterator[None]:
=======
    def acquire_lock(self, mod: str, user: str = "", path: str = "", request: str = "") -> Iterator[None]:
>>>>>>> ae934599
        _ = mod, user
        yield

    def _verify(self, *, connection) -> bool:
        _ = connection
        return True

    def verify(self):
        with self._engine.begin() as c:
            return self._verify(connection=c)<|MERGE_RESOLUTION|>--- conflicted
+++ resolved
@@ -725,11 +725,7 @@
             return self._create_collection(href, connection=c, items=items, props=props)
 
     @radicale.types.contextmanager
-<<<<<<< HEAD
-    def acquire_lock(self, mod: str, user: str = "", path: str = "") -> Iterator[None]:
-=======
     def acquire_lock(self, mod: str, user: str = "", path: str = "", request: str = "") -> Iterator[None]:
->>>>>>> ae934599
         _ = mod, user
         yield
 
